name: Rust

on:
  push:
    branches:
      - main
  pull_request:

jobs:
  # this checks that the readme created from rustdoc is up to date
  readmecheck:
    name: README Format Check
    runs-on: ubuntu-latest
    steps:
      - uses: actions/checkout@v5
      - uses: docker://codeberg.org/msrd0/cargo-doc2readme:nightly
        with:
          entrypoint: cargo
          args: doc2readme -p influxdb --expand-macros --check

  # this checks that there are no clippy lints
  clippy:
    name: Style Check (clippy)
    runs-on: ubuntu-latest
    steps:
      - uses: actions/checkout@v5
      - uses: dtolnay/rust-toolchain@1.88.0
        with:
          components: clippy
      - name: Update Cargo.lock
        run: cargo --config 'resolver.incompatible-rust-versions="fallback"' update
      - name: Check Clippy lints (reqwest)
<<<<<<< HEAD
        run: cargo clippy --manifest-path influxdb/Cargo.toml --all-targets --no-default-features --features chrono,time,serde,derive,reqwest-client-rustls -- -D warnings
      - name: Check Clippy lints (surf)
        run: cargo clippy --manifest-path influxdb/Cargo.toml --all-targets --no-default-features --features chrono,time,serde,derive,hyper-client -- -D warnings
=======
        run: cargo clippy --manifest-path influxdb/Cargo.toml --locked --all-targets --no-default-features --features serde,derive,reqwest-client-rustls -- -D warnings
      - name: Check Clippy lints (surf)
        run: cargo clippy --manifest-path influxdb/Cargo.toml --locked --all-targets --no-default-features --features serde,derive,hyper-client -- -D warnings
>>>>>>> 4bb0580f

  # this checks that the code is formatted with rustfmt
  rustfmt:
    name: Style Checks (rustfmt)
    runs-on: ubuntu-latest
    steps:
      - uses: actions/checkout@v5
      - uses: dtolnay/rust-toolchain@nightly
        with:
          components: rustfmt
      - name: Check code formatting
        run: cargo fmt --all -- --check

  # this tests that all unit and doc tests are successful
  unit_tests:
    name: Unit and Doc Tests (Rust ${{matrix.rust.name}} on ${{matrix.os}})
    runs-on: ${{matrix.os}}
    continue-on-error: ${{matrix.rust.nightly}}
    strategy:
      fail-fast: false
      matrix:
        rust:
          - name: Stable
            toolchain: stable
            nightly: false
          - name: Beta
            toolchain: beta
            nightly: false
          - name: Nightly
            toolchain: nightly
            nightly: true
        os: [ubuntu-latest, windows-latest, macOS-latest]
        include:
          - rust:
              name: MSRV
              toolchain: stable
              nightly: false
            os: ubuntu-latest
    steps:
      - uses: actions/checkout@v5
      - uses: dtolnay/rust-toolchain@master
        with:
          toolchain: ${{matrix.rust.toolchain}}
        id: rust-toolchain
      - run: cargo --config 'resolver.incompatible-rust-versions="fallback"' update
      # on msrv runs, downgrade rust after generating the Cargo.lock file
      - run: sudo apt -y update && sudo apt -y install --no-install-recommends yq
        if: matrix.rust.name == 'MSRV'
      - run: echo "rust-version=$(tomlq -r '.workspace.package."rust-version"' Cargo.toml)" >>$GITHUB_OUTPUT
        id: msrv
        if: matrix.rust.name == 'MSRV'
      - uses: dtolnay/rust-toolchain@master
        with:
          toolchain: ${{steps.msrv.outputs.rust-version}}
        id: msrv-toolchain
        if: matrix.rust.name == 'MSRV'
      # on non-msrv runs, use one cache key ...
      - uses: actions/cache@v4
        with:
          path: |
            ~/.cargo/git
            ~/.cargo/registry
            target
          key: "${{runner.os}} Rust ${{steps.rust-toolchain.outputs.cachekey}}"
        if: matrix.rust.name != 'MSRV'
      # ... and on msrv runs, use another
      - uses: actions/cache@v4
        with:
          path: |
            ~/.cargo/git
            ~/.cargo/registry
            target
          key: "${{runner.os}} Rust ${{steps.msrv-toolchain.outputs.cachekey}}"
        if: matrix.rust.name == 'MSRV'
      # finally we can run tests
      - run: cargo test --lib --locked
      - run: cargo test --doc --locked

  # this tests that all integration tests are successful
  integration_tests:
    name: Integration Tests (Rust ${{matrix.rust.name}} with ${{matrix.http-backend}})
    runs-on: ubuntu-latest
    continue-on-error: ${{matrix.rust.nightly}}
    strategy:
      fail-fast: false
      matrix:
        rust:
          - name: Stable
            toolchain: stable
            nightly: false
        http-backend:
          - curl-client
          - h1-client
          - h1-client-rustls
          - hyper-client
          - reqwest-client-rustls
          - reqwest-client-native-tls
          - reqwest-client-native-tls-vendored
    services:
      influxdb:
        image: influxdb:1.8
        ports:
          - 8086:8086
      authed_influxdb:
        image: influxdb:1.8
        ports:
          - 9086:8086
        env:
          INFLUXDB_HTTP_AUTH_ENABLED: true
          INFLUXDB_ADMIN_USER: admin
          INFLUXDB_ADMIN_PASSWORD: password
          INFLUXDB_USER: nopriv_user
          INFLUXDB_USER_PASSWORD: password
      influxdbv2:
        image: influxdb:2.6
        ports:
          - 2086:8086
        env:
          DOCKER_INFLUXDB_INIT_MODE: setup
          DOCKER_INFLUXDB_INIT_USERNAME: admin
          DOCKER_INFLUXDB_INIT_PASSWORD: password
          DOCKER_INFLUXDB_INIT_ORG: testing
          DOCKER_INFLUXDB_INIT_BUCKET: mydb
          DOCKER_INFLUXDB_INIT_ADMIN_TOKEN: admintoken
    steps:
      - uses: actions/checkout@v5
      - uses: dtolnay/rust-toolchain@master
        with:
          toolchain: ${{matrix.rust.toolchain}}
        id: rust-toolchain
      - uses: actions/cache@v4
        with:
          path: |
            ~/.cargo/git
            ~/.cargo/registry
            target
          key: "${{runner.os}} Rust ${{steps.rust-toolchain.outputs.cachekey}}"
      - name: Run tests
        run: |
          for test in integration_tests{,_v2}
          do
            cargo test -p influxdb --no-default-features --features 'chrono time serde derive ${{matrix.http-backend}}' --no-fail-fast --test $test
          done

  # this uses cargo-tarpaulin to inspect the code coverage
  coverage:
    name: Code Coverage (stable/ubuntu-latest)
    runs-on: ubuntu-latest
    services:
      influxdb:
        image: influxdb:1.8
        ports:
          - 8086:8086
      authed_influxdb:
        image: influxdb:1.8
        ports:
          - 9086:8086
        env:
          INFLUXDB_HTTP_AUTH_ENABLED: true
          INFLUXDB_ADMIN_USER: admin
          INFLUXDB_ADMIN_PASSWORD: password
          INFLUXDB_USER: nopriv_user
          INFLUXDB_USER_PASSWORD: password

    steps:
      - uses: actions/checkout@v5
      - uses: dtolnay/rust-toolchain@stable
        id: rust-toolchain
      - name: Get Tarpaulin Version
        id: tarpaulin-version
        run: echo "version=$(wget -qO- 'https://crates.io/api/v1/crates/cargo-tarpaulin' | jq -r '.crate.max_stable_version')" >>$GITHUB_OUTPUT
      - uses: actions/cache@v4
        with:
          path: |
            ~/.cargo/bin/cargo-tarpaulin
            ~/.cargo/git
            ~/.cargo/registry
            target
          key: "${{runner.os}} Rust ${{steps.rust-version.outputs.version}} tarpaulin ${{steps.tarpaulin-version.outputs.version}}"
      - name: Install Tarpaulin
        run: |
          ls -lh ~/.cargo/bin
          test -e ~/.cargo/bin/cargo-tarpaulin || cargo install cargo-tarpaulin --version ${{steps.tarpaulin-version.outputs.version}}
      - name: Run Tarpaulin coverage tests
        run: |
          cargo tarpaulin -v \
            --target-dir target/tarpaulin \
            --workspace \
            --features chrono,time,serde,derive \
            --exclude-files 'derive/*' \
            --exclude-files 'target/*' \
            --ignore-panics --ignore-tests \
            --out Html --out Json
        env:
          RUST_BACKTRACE: 1
          RUST_LOG: info
      - uses: actions/upload-artifact@v4
        with:
          name: tarpaulin-report
          path: |
            tarpaulin-report.json
            tarpaulin-report.html

  # this uploads the code coverage to github pages
  pages:
    runs-on: ubuntu-latest
    needs:
      - coverage
    if: github.ref == 'refs/heads/main'
    steps:
      - uses: actions/checkout@v5
        with:
          ref: gh-pages
      - uses: actions/download-artifact@v5
        with:
          name: tarpaulin-report
      - run: |
          coverage=$(jq '.files | { covered: map(.covered) | add, coverable: map(.coverable) | add } | .covered / .coverable * 10000 | round | . / 100' tarpaulin-report.json)
          color=$([[ $coverage < 80 ]] && printf yellow || printf brightgreen)
          wget -qO coverage.svg "https://img.shields.io/badge/coverage-$coverage%25-$color"

          git add coverage.svg tarpaulin-report.html
          git status
      - uses: stefanzweifel/git-auto-commit-action@v5
        with:
          commit_message: "GitHub Pages for ${{ github.sha }}"<|MERGE_RESOLUTION|>--- conflicted
+++ resolved
@@ -30,15 +30,9 @@
       - name: Update Cargo.lock
         run: cargo --config 'resolver.incompatible-rust-versions="fallback"' update
       - name: Check Clippy lints (reqwest)
-<<<<<<< HEAD
         run: cargo clippy --manifest-path influxdb/Cargo.toml --all-targets --no-default-features --features chrono,time,serde,derive,reqwest-client-rustls -- -D warnings
       - name: Check Clippy lints (surf)
         run: cargo clippy --manifest-path influxdb/Cargo.toml --all-targets --no-default-features --features chrono,time,serde,derive,hyper-client -- -D warnings
-=======
-        run: cargo clippy --manifest-path influxdb/Cargo.toml --locked --all-targets --no-default-features --features serde,derive,reqwest-client-rustls -- -D warnings
-      - name: Check Clippy lints (surf)
-        run: cargo clippy --manifest-path influxdb/Cargo.toml --locked --all-targets --no-default-features --features serde,derive,hyper-client -- -D warnings
->>>>>>> 4bb0580f
 
   # this checks that the code is formatted with rustfmt
   rustfmt:
