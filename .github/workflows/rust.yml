--- conflicted
+++ resolved
@@ -30,13 +30,7 @@
       - name: Update Cargo.lock
         run: cargo --config 'resolver.incompatible-rust-versions="fallback"' update
       - name: Check Clippy lints (reqwest)
-<<<<<<< HEAD
-        run: cargo clippy --manifest-path influxdb/Cargo.toml --locked --all-targets --no-default-features --features serde,derive,reqwest-client-rustls -- -D warnings
-=======
         run: cargo clippy --manifest-path influxdb/Cargo.toml --locked --all-targets --no-default-features --features chrono,time,serde,derive,reqwest-client-rustls -- -D warnings
-      - name: Check Clippy lints (surf)
-        run: cargo clippy --manifest-path influxdb/Cargo.toml --locked --all-targets --no-default-features --features chrono,time,serde,derive,hyper-client -- -D warnings
->>>>>>> 9174a4f5
 
   # this checks that the code is formatted with rustfmt
   rustfmt:
