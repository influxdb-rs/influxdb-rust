## Description

{ describe your changes here }

### Checklist
- [ ] Formatted code using `cargo fmt --all`
<<<<<<< HEAD
- [ ] Linted code using clippy with reqwest feature: `cargo clippy --manifest-path influxdb/Cargo.toml --all-targets --no-default-features --features serde,derive,reqwest-client-rustls -- -D warnings`
=======
- [ ] Linted code using clippy
  - [ ] with reqwest feature: `cargo clippy --manifest-path influxdb/Cargo.toml --all-targets --no-default-features --features chrono,time,serde,derive,reqwest-client-rustls -- -D warnings`
  - [ ] with surf feature: `cargo clippy --manifest-path influxdb/Cargo.toml --all-targets --no-default-features --features chrono,time,serde,derive,hyper-client -- -D warnings`
>>>>>>> 9174a4f5
- [ ] Updated README.md using `cargo doc2readme -p influxdb --expand-macros`
- [ ] Reviewed the diff. Did you leave any print statements or unnecessary comments?
- [ ] Any unfinished work that warrants a separate issue captured in an issue with a TODO code comment<|MERGE_RESOLUTION|>--- conflicted
+++ resolved
@@ -4,13 +4,7 @@
 
 ### Checklist
 - [ ] Formatted code using `cargo fmt --all`
-<<<<<<< HEAD
-- [ ] Linted code using clippy with reqwest feature: `cargo clippy --manifest-path influxdb/Cargo.toml --all-targets --no-default-features --features serde,derive,reqwest-client-rustls -- -D warnings`
-=======
-- [ ] Linted code using clippy
-  - [ ] with reqwest feature: `cargo clippy --manifest-path influxdb/Cargo.toml --all-targets --no-default-features --features chrono,time,serde,derive,reqwest-client-rustls -- -D warnings`
-  - [ ] with surf feature: `cargo clippy --manifest-path influxdb/Cargo.toml --all-targets --no-default-features --features chrono,time,serde,derive,hyper-client -- -D warnings`
->>>>>>> 9174a4f5
+- [ ] Linted code using clippy with reqwest feature: `cargo clippy --manifest-path influxdb/Cargo.toml --all-targets --no-default-features --features chrono,time,serde,derive,reqwest-client-rustls -- -D warnings`
 - [ ] Updated README.md using `cargo doc2readme -p influxdb --expand-macros`
 - [ ] Reviewed the diff. Did you leave any print statements or unnecessary comments?
 - [ ] Any unfinished work that warrants a separate issue captured in an issue with a TODO code comment