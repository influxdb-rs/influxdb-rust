--- conflicted
+++ resolved
@@ -1,46 +1,7 @@
-<<<<<<< HEAD
 # -*- eval: (cargo-minor-mode 1) -*-
-=======
-[package]
-name = "influxdb"
-version = "0.0.6"
-authors = ["Gero Gerke <11deutron11@gmail.com>"]
-edition = "2018"
-description = "InfluxDB Driver for Rust"
-keywords = ["influxdb", "database", "influx"]
-license = "MIT"
-readme = "README.md"
-include = ["src/**/*", "tests/**/*", "Cargo.toml", "LICENSE"]
-repository = "https://github.com/Empty2k12/influxdb-rust"
->>>>>>> 90f5f955
-
 [workspace]
 members = ["influxdb", "influxdb_derive"]
 
-<<<<<<< HEAD
 [patch.crates-io]
 influxdb = { path = "./influxdb" }
-influxdb_derive = { path = "./influxdb_derive" }
-=======
-[dependencies]
-chrono = { version = "0.4.10", optional = true }
-failure = "0.1.6"
-futures = "0.3.4"
-reqwest = { version = "0.10.1", features = ["json"] }
-serde = { version = "1.0.104", features = ["derive"], optional = true }
-serde_json = { version = "1.0.46", optional = true }
-regex = "1.3.4"
-lazy_static = "1.4.0"
-
-# This is a temporary work around to fix a Failure-derive compilation error
-# Should be removed when https://github.com/Empty2k12/influxdb-rust/issues/48 is being done
-quote = "=1.0.2"
-
-[features]
-use-serde = ["serde", "serde_json"]
-chrono_timestamps = ["chrono"]
-default = ["use-serde"]
-
-[dev-dependencies]
-tokio = { version =  "0.2.11", features = ["macros"] }
->>>>>>> 90f5f955
+influxdb_derive = { path = "./influxdb_derive" }