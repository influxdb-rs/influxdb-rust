//! Serde Integration for InfluxDB. Provides deserialization of query returns.
//!
//! When querying multiple series in the same query (e.g. with a regex query), it might be desirable to flat map
//! the resulting series into a single `Vec` like so. The example assumes, that there are weather readings in multiple
//! series named `weather_<city_name>` (e.g. `weather_berlin`, or `weather_london`). Since we're using a Regex query,
//! we don't actually know which series will be returned. To assign the city name to the series, we can use the series
//! `name`, InfluxDB provides alongside query results.
//!
//! ```rust,no_run
//! use futures::prelude::*;
//! use influxdb::{Client, Query};
//! use serde::Deserialize;
//!
//! #[derive(Deserialize)]
//! struct WeatherWithoutCityName {
//!     temperature: i32,
//! }
//!
//! #[derive(Deserialize)]
//! struct Weather {
//!     city_name: String,
//!     weather: WeatherWithoutCityName,
//! }
//!
//! let mut rt = tokio::runtime::current_thread::Runtime::new().unwrap();
//! let client = Client::new("http://localhost:8086", "test");
//! let query = Query::raw_read_query(
//!     "SELECT temperature FROM /weather_[a-z]*$/ WHERE time > now() - 1m ORDER BY DESC",
//! );
//! let _result = rt
//!     .block_on(client.json_query(query))
//!     .map(|mut db_result| db_result.deserialize_next::<WeatherWithoutCityName>())
//!     .map(|it| {
//!         it.map(|series_vec| {
//!             series_vec
//!                 .series
//!                 .into_iter()
//!                 .map(|mut city_series| {
//!                     let city_name =
//!                         city_series.name.split("_").collect::<Vec<&str>>().remove(2);
//!                     Weather {
//!                         weather: city_series.values.remove(0),
//!                         city_name: city_name.to_string(),
//!                     }
//!                 })
//!                 .collect::<Vec<Weather>>()
//!         })
//!     });
//! ```

use serde::de::DeserializeOwned;

use futures::{Future, Stream};
use reqwest::r#async::{Client as ReqwestClient, Decoder};
use reqwest::{StatusCode, Url};
use std::mem;

use serde::Deserialize;
use serde_json;

use crate::{Client, Error, Query, ReadQuery};

use futures::future::Either;

#[derive(Deserialize)]
#[doc(hidden)]
struct _DatabaseError {
    error: String,
}

#[derive(Deserialize, Debug)]
#[doc(hidden)]
pub struct DatabaseQueryResult {
    pub results: Vec<serde_json::Value>,
}

impl DatabaseQueryResult {
<<<<<<< HEAD
    pub fn deserialize_next<T: 'static>(
        &mut self,
    ) -> impl Future<Item = InfluxDbReturn<T>, Error = InfluxDbError> + Send
=======
    pub fn deserialize_next<T: 'static>(&mut self) -> impl Future<Item = Return<T>, Error = Error>
>>>>>>> 40edf9de
    where
        T: DeserializeOwned + Send,
    {
        match serde_json::from_value::<Return<T>>(self.results.remove(0)) {
            Ok(item) => futures::future::result(Ok(item)),
            Err(err) => futures::future::err(Error::DeserializationError {
                error: format!("could not deserialize: {}", err),
            }),
        }
    }
}

#[derive(Deserialize, Debug)]
#[doc(hidden)]
pub struct Return<T> {
    pub series: Vec<Series<T>>,
}

#[derive(Deserialize, Debug)]
/// Represents a returned series from InfluxDB
pub struct Series<T> {
    pub name: String,
    pub values: Vec<T>,
}

impl Client {
    pub fn json_query(
        &self,
<<<<<<< HEAD
        q: InfluxDbReadQuery,
    ) -> impl Future<Item = DatabaseQueryResult, Error = InfluxDbError> + Send {
=======
        q: ReadQuery,
    ) -> impl Future<Item = DatabaseQueryResult, Error = Error> {
>>>>>>> 40edf9de
        use futures::future;

        let query = q.build().unwrap();
        let basic_parameters: Vec<(String, String)> = self.into();
        let client = {
            let read_query = query.get();

            let mut url = match Url::parse_with_params(
                format!("{url}/query", url = self.database_url()).as_str(),
                basic_parameters,
            ) {
                Ok(url) => url,
                Err(err) => {
                    let error = Error::UrlConstructionError {
                        error: format!("{}", err),
                    };
                    return Either::B(future::err::<DatabaseQueryResult, Error>(error));
                }
            };
            url.query_pairs_mut().append_pair("q", &read_query.clone());

            if read_query.contains("SELECT") || read_query.contains("SHOW") {
                ReqwestClient::new().get(url.as_str())
            } else {
                let error = Error::InvalidQueryError {
                    error: String::from(
                        "Only SELECT and SHOW queries supported with JSON deserialization",
                    ),
                };
                return Either::B(future::err::<DatabaseQueryResult, Error>(error));
            }
        };

        Either::A(
            client
                .send()
                .map_err(|err| Error::ConnectionError { error: err })
                .and_then(
                    |res| -> future::FutureResult<reqwest::r#async::Response, Error> {
                        match res.status() {
                            StatusCode::UNAUTHORIZED => {
                                futures::future::err(Error::AuthorizationError)
                            }
                            StatusCode::FORBIDDEN => {
                                futures::future::err(Error::AuthenticationError)
                            }
                            _ => futures::future::ok(res),
                        }
                    },
                )
                .and_then(|mut res| {
                    let body = mem::replace(res.body_mut(), Decoder::empty());
                    body.concat2().map_err(|err| Error::ProtocolError {
                        error: format!("{}", err),
                    })
                })
                .and_then(|body| {
                    // Try parsing InfluxDBs { "error": "error message here" }
                    if let Ok(error) = serde_json::from_slice::<_DatabaseError>(&body) {
                        futures::future::err(Error::DatabaseError {
                            error: error.error.to_string(),
                        })
                    } else {
                        // Json has another structure, let's try actually parsing it to the type we're deserializing
                        let from_slice = serde_json::from_slice::<DatabaseQueryResult>(&body);

                        let deserialized = match from_slice {
                            Ok(deserialized) => deserialized,
                            Err(err) => {
                                return futures::future::err(Error::DeserializationError {
                                    error: format!("serde error: {}", err),
                                })
                            }
                        };

                        futures::future::result(Ok(deserialized))
                    }
                }),
        )
    }
}<|MERGE_RESOLUTION|>--- conflicted
+++ resolved
@@ -75,13 +75,9 @@
 }
 
 impl DatabaseQueryResult {
-<<<<<<< HEAD
     pub fn deserialize_next<T: 'static>(
         &mut self,
-    ) -> impl Future<Item = InfluxDbReturn<T>, Error = InfluxDbError> + Send
-=======
-    pub fn deserialize_next<T: 'static>(&mut self) -> impl Future<Item = Return<T>, Error = Error>
->>>>>>> 40edf9de
+    ) -> impl Future<Item = Return<T>, Error = Error> + Send
     where
         T: DeserializeOwned + Send,
     {
@@ -110,13 +106,8 @@
 impl Client {
     pub fn json_query(
         &self,
-<<<<<<< HEAD
-        q: InfluxDbReadQuery,
-    ) -> impl Future<Item = DatabaseQueryResult, Error = InfluxDbError> + Send {
-=======
         q: ReadQuery,
-    ) -> impl Future<Item = DatabaseQueryResult, Error = Error> {
->>>>>>> 40edf9de
+    ) -> impl Future<Item = DatabaseQueryResult, Error = Error> + Send {
         use futures::future;
 
         let query = q.build().unwrap();
