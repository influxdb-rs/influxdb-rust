//! Library for talking to InfluxDB
//!
//! This library is a work in progress. Although we've been using it in production at [OpenVelo](https://openvelo.org/),
//! we've prioritized features that fit our use cases. This means a feature you might need is not implemented
//! yet or could be handled better.
//!
<<<<<<< HEAD
//! Pull requests are always welcome. See [Contributing](https://github.com/Empty2k12/influxdb-rust/blob/master/CONTRIBUTING.md) and [Code of Conduct](https://github.com/Empty2k12/influxdb-rust/blob/master/CODE_OF_CONDUCT.md).
=======
//! ## Currently Supported Features
>>>>>>> 9f29439c
//!
//! -   Reading and Writing to InfluxDB
//! -   Optional Serde Support for Deserialization
//! -   Running multiple queries in one request (e.g. `SELECT * FROM weather_berlin; SELECT * FROM weather_london`)
//! -   Authenticated and Unauthenticated Connections
//!
<<<<<<< HEAD
//!  * Reading and Writing to InfluxDB
//!  * Optional Serde Support for Deserialization
//!  * Running multiple queries in one request (e.g. `SELECT * FROM weather_berlin; SELECT * FROM weather_london`)
//!  * Authenticated and Unauthenticated Connections
//!
//! # Planned Features
//!
//!  * Read Query Builder instead of supplying raw queries
//!  * `#[derive(InfluxDbWritable)]`
//!  * Methods for setting time and time precision in a query
=======
//! ## Planned Features
//!
//! -   Read Query Builder instead of supplying raw queries
//! -   `#[derive(InfluxDbWritable)]`
>>>>>>> 9f29439c
//!
//! # Quickstart
//!
//! Add the following to your `Cargo.toml`
//!
//! ```toml
//! influxdb = "0.0.4"
//! ```
//!
//! For an example with using Serde deserialization, please refer to [serde_integration](crate::integrations::serde_integration)
//!
//! ```rust,no_run
<<<<<<< HEAD
//! use influxdb::query::{InfluxDbQuery, Timestamp};
//! use influxdb::client::InfluxDbClient;
=======
//! use influxdb::{Client, Query, Timestamp};
//! use serde::Deserialize;
>>>>>>> 9f29439c
//! use tokio::runtime::current_thread::Runtime;
//!
//! // Create a Client with URL `http://localhost:8086`
//! // and database name `test`
//! let client = Client::new("http://localhost:8086", "test");
//!
//! // Let's write something to InfluxDB. First we're creating a
//! // WriteQuery to write some data.
//! // This creates a query which writes a new measurement into a series called `weather`
//! let write_query = Query::write_query(Timestamp::NOW, "weather")
//!     .add_field("temperature", 82);
//!
//! // Since this library is async by default, we're going to need a Runtime,
//! // which can asynchonously run our query.
//! // The [tokio](https://crates.io/crates/tokio) crate lets us easily create a new Runtime.
//! let mut rt = Runtime::new().expect("Unable to create a runtime");
//!
//! // To actually submit the data to InfluxDB, the `block_on` method can be used to
//! // halt execution of our program until it has been completed.
//! let write_result = rt.block_on(client.query(&write_query));
//! assert!(write_result.is_ok(), "Write result was not okay");
//!
//! // Reading data is as simple as writing. First we need to create a query
//! let read_query = Query::raw_read_query("SELECT * FROM weather");
//!
//! // Again, we're blocking until the request is done
//! let read_result = rt.block_on(client.query(&read_query));
//!
//! assert!(read_result.is_ok(), "Read result was not ok");
//!
//! // We can be sure the result was successful, so we can unwrap the result to get
//! // the response String from InfluxDB
//! println!("{}", read_result.unwrap());
//! ```
//!
//! For further examples, check out the Integration Tests in `tests/integration_tests.rs`
//! in the repository.
//! 
//! # License
//! 
//! [![License: MIT](https://img.shields.io/badge/License-MIT-yellow.svg)](https://opensource.org/licenses/MIT)
//! 
//! @ 2019 Gero Gerke, All rights reserved.

#[macro_use]
extern crate failure;

mod client;
mod error;
mod query;

pub use client::Client;
pub use error::Error;
pub use query::read_query::ReadQuery;
pub use query::write_query::WriteQuery;
pub use query::Query;
pub use query::Timestamp;

#[cfg(feature = "use-serde")]
pub mod integrations {
    #[cfg(feature = "use-serde")]
    pub mod serde_integration;
}<|MERGE_RESOLUTION|>--- conflicted
+++ resolved
@@ -1,37 +1,20 @@
-//! Library for talking to InfluxDB
-//!
 //! This library is a work in progress. Although we've been using it in production at [OpenVelo](https://openvelo.org/),
 //! we've prioritized features that fit our use cases. This means a feature you might need is not implemented
 //! yet or could be handled better.
 //!
-<<<<<<< HEAD
 //! Pull requests are always welcome. See [Contributing](https://github.com/Empty2k12/influxdb-rust/blob/master/CONTRIBUTING.md) and [Code of Conduct](https://github.com/Empty2k12/influxdb-rust/blob/master/CODE_OF_CONDUCT.md).
-=======
+//!
 //! ## Currently Supported Features
->>>>>>> 9f29439c
 //!
 //! -   Reading and Writing to InfluxDB
 //! -   Optional Serde Support for Deserialization
 //! -   Running multiple queries in one request (e.g. `SELECT * FROM weather_berlin; SELECT * FROM weather_london`)
 //! -   Authenticated and Unauthenticated Connections
 //!
-<<<<<<< HEAD
-//!  * Reading and Writing to InfluxDB
-//!  * Optional Serde Support for Deserialization
-//!  * Running multiple queries in one request (e.g. `SELECT * FROM weather_berlin; SELECT * FROM weather_london`)
-//!  * Authenticated and Unauthenticated Connections
-//!
-//! # Planned Features
-//!
-//!  * Read Query Builder instead of supplying raw queries
-//!  * `#[derive(InfluxDbWritable)]`
-//!  * Methods for setting time and time precision in a query
-=======
 //! ## Planned Features
 //!
 //! -   Read Query Builder instead of supplying raw queries
-//! -   `#[derive(InfluxDbWritable)]`
->>>>>>> 9f29439c
+//! -   `#[derive(InfluxDbReadable)]` and `#[derive(InfluxDbWriteable)]` proc macros
 //!
 //! # Quickstart
 //!
@@ -44,13 +27,8 @@
 //! For an example with using Serde deserialization, please refer to [serde_integration](crate::integrations::serde_integration)
 //!
 //! ```rust,no_run
-<<<<<<< HEAD
-//! use influxdb::query::{InfluxDbQuery, Timestamp};
-//! use influxdb::client::InfluxDbClient;
-=======
 //! use influxdb::{Client, Query, Timestamp};
 //! use serde::Deserialize;
->>>>>>> 9f29439c
 //! use tokio::runtime::current_thread::Runtime;
 //!
 //! // Create a Client with URL `http://localhost:8086`
@@ -88,12 +66,11 @@
 //!
 //! For further examples, check out the Integration Tests in `tests/integration_tests.rs`
 //! in the repository.
-//! 
+//!
 //! # License
-//! 
+//!
 //! [![License: MIT](https://img.shields.io/badge/License-MIT-yellow.svg)](https://opensource.org/licenses/MIT)
-//! 
-//! @ 2019 Gero Gerke, All rights reserved.
+//!
 
 #[macro_use]
 extern crate failure;
