#[path = "./utilities.rs"]
mod utilities;

extern crate influxdb;

use influxdb::{Client, Error, InfluxDbWriteable, Query, Timestamp};
use utilities::{
    assert_result_err, assert_result_ok, get_runtime, run_influx_integration_test,
    run_influx_integration_test_authed,
};

#[test]
/// INTEGRATION TEST
///
/// This test case tests whether the InfluxDB server can be connected to and gathers info about it
fn test_ping_influx_db() {
    run_influx_integration_test("test_ping_influx_db", |client| {
        let result = get_runtime().block_on(client.ping());
        assert_result_ok(&result);

        let (build, version) = result.unwrap();
        assert!(!build.is_empty(), "Build should not be empty");
        assert!(!version.is_empty(), "Build should not be empty");

        println!("build: {} version: {}", build, version);
    });
}

#[test]
/// INTEGRATION TEST
///
/// This test case tests connection error
fn test_connection_error() {
    run_influx_integration_test_authed("test_connection_error", |_| {
        let client: Client = Client::new("http://localhost:10086", "test");
        let read_query = Query::raw_read_query("SELECT * FROM weather");
        let read_result = get_runtime().block_on(client.query(&read_query));
        assert_result_err(&read_result);
        match read_result {
            Err(Error::ConnectionError { .. }) => {}
            _ => panic!(format!(
                "Should cause a ConnectionError: {}",
                read_result.unwrap_err()
            )),
        }
    });
}

#[test]
/// INTEGRATION TEST
///
/// This test case tests the Authentication
fn test_authed_write_and_read() {
<<<<<<< HEAD
    run_influx_integration_test_authed("test_authed_write_and_read", |_| {
        let client = Client::new("http://localhost:9086", "test_authed_write_and_read")
            .with_auth("admin", "password");
        let write_query = Timestamp::HOURS(11)
            .into_query("weather".to_string())
            .add_field("temperature", 82);
        let write_result = get_runtime().block_on(client.query(&write_query));
        assert_result_ok(&write_result);

        let read_query = Query::raw_read_query("SELECT * FROM weather");
        let read_result = get_runtime().block_on(client.query(&read_query));
        assert_result_ok(&read_result);
        assert!(
            !read_result.unwrap().contains("error"),
            "Data contained a database error"
        );
    });
=======
    let test_name = "test_authed_write_and_read";
    let client = Client::new("http://localhost:9086", test_name).with_auth("admin", "password");
    let query = format!("CREATE DATABASE {}", test_name);
    get_runtime()
        .block_on(client.query(&Query::raw_read_query(query)))
        .expect("could not setup db");

    let _run_on_drop = RunOnDrop {
        closure: Box::new(|| {
            let test_name = "test_authed_write_and_read";
            let client =
                Client::new("http://localhost:9086", test_name).with_auth("admin", "password");
            let query = format!("DROP DATABASE {}", test_name);
            get_runtime()
                .block_on(client.query(&Query::raw_read_query(query)))
                .expect("could not clean up db");
        }),
    };

    let client = Client::new("http://localhost:9086", test_name).with_auth("admin", "password");
    let write_query = Timestamp::Hours(11)
        .into_query("weather".to_string())
        .add_field("temperature", 82);
    let write_result = get_runtime().block_on(client.query(&write_query));
    assert_result_ok(&write_result);

    let read_query = Query::raw_read_query("SELECT * FROM weather");
    let read_result = get_runtime().block_on(client.query(&read_query));
    assert_result_ok(&read_result);
    assert!(
        !read_result.unwrap().contains("error"),
        "Data contained a database error"
    );
>>>>>>> c642cad1
}

#[test]
/// INTEGRATION TEST
///
/// This test case tests the Authentication with wrong credentials
fn test_wrong_authed_write_and_read() {
<<<<<<< HEAD
    run_influx_integration_test("test_wrong_authed_write_and_read", |_| {
        let client =
            Client::new("http://localhost:9086", "test").with_auth("wrong_user", "password");
        let write_query = Timestamp::HOURS(11)
            .into_query("weather".to_string())
            .add_field("temperature", 82);
        let write_result = get_runtime().block_on(client.query(&write_query));
        match write_result {
            Err(Error::AuthorizationError) => {}
            _ => panic!(format!(
                "Should be an AuthorizationError: {}",
                write_result.unwrap()
            )),
        }
    });
=======
    let test_name = "test_wrong_authed_write_and_read";
    let client = Client::new("http://localhost:9086", test_name).with_auth("admin", "password");
    let query = format!("CREATE DATABASE {}", test_name);
    get_runtime()
        .block_on(client.query(&Query::raw_read_query(query)))
        .expect("could not setup db");

    let _run_on_drop = RunOnDrop {
        closure: Box::new(|| {
            let test_name = "test_wrong_authed_write_and_read";
            let client =
                Client::new("http://localhost:9086", test_name).with_auth("admin", "password");
            let query = format!("DROP DATABASE {}", test_name);
            get_runtime()
                .block_on(client.query(&Query::raw_read_query(query)))
                .expect("could not clean up db");
        }),
    };

    let client =
        Client::new("http://localhost:9086", test_name).with_auth("wrong_user", "password");
    let write_query = Timestamp::Hours(11)
        .into_query("weather".to_string())
        .add_field("temperature", 82);
    let write_result = get_runtime().block_on(client.query(&write_query));
    assert_result_err(&write_result);
    match write_result {
        Err(Error::AuthorizationError) => {}
        _ => panic!(format!(
            "Should be an AuthorizationError: {}",
            write_result.unwrap_err()
        )),
    }

    let read_query = Query::raw_read_query("SELECT * FROM weather");
    let read_result = get_runtime().block_on(client.query(&read_query));
    assert_result_err(&read_result);
    match read_result {
        Err(Error::AuthorizationError) => {}
        _ => panic!(format!(
            "Should be an AuthorizationError: {}",
            read_result.unwrap_err()
        )),
    }

    let client =
        Client::new("http://localhost:9086", test_name).with_auth("nopriv_user", "password");
    let read_query = Query::raw_read_query("SELECT * FROM weather");
    let read_result = get_runtime().block_on(client.query(&read_query));
    assert_result_err(&read_result);
    match read_result {
        Err(Error::AuthenticationError) => {}
        _ => panic!(format!(
            "Should be an AuthenticationError: {}",
            read_result.unwrap_err()
        )),
    }
>>>>>>> c642cad1
}

#[test]
/// INTEGRATION TEST
///
/// This test case tests the Authentication with a client that does not send authentication
fn test_non_authed_write_and_read() {
<<<<<<< HEAD
    run_influx_integration_test("test_non_authed_write_and_read", |_| {
        let client = Client::new("http://localhost:9086", "test_non_authed_write_and_read");
        let write_query = Timestamp::HOURS(11)
            .into_query("weather".to_string())
            .add_field("temperature", 82);
        let write_result = get_runtime().block_on(client.query(&write_query));
        assert_result_err(&write_result);
        match write_result {
            Err(Error::AuthorizationError) => {}
            _ => panic!(format!(
                "Should be an AuthorizationError: {}",
                write_result.unwrap()
            )),
        }
=======
    let test_name = "test_non_authed_write_and_read";
    let client = Client::new("http://localhost:9086", test_name).with_auth("admin", "password");
    let query = format!("CREATE DATABASE {}", test_name);
    get_runtime()
        .block_on(client.query(&Query::raw_read_query(query)))
        .expect("could not setup db");

    let _run_on_drop = RunOnDrop {
        closure: Box::new(|| {
            let test_name = "test_non_authed_write_and_read";
            let client =
                Client::new("http://localhost:9086", test_name).with_auth("admin", "password");
            let query = format!("DROP DATABASE {}", test_name);
            get_runtime()
                .block_on(client.query(&Query::raw_read_query(query)))
                .expect("could not clean up db");
        }),
    };
    let non_authed_client = Client::new("http://localhost:9086", test_name);
    let write_query = Timestamp::Hours(11)
        .into_query("weather".to_string())
        .add_field("temperature", 82);
    let write_result = get_runtime().block_on(non_authed_client.query(&write_query));
    assert_result_err(&write_result);
    match write_result {
        Err(Error::AuthorizationError) => {}
        _ => panic!(format!(
            "Should be an AuthorizationError: {}",
            write_result.unwrap_err()
        )),
    }
>>>>>>> c642cad1

        let read_query = Query::raw_read_query("SELECT * FROM weather");
        let read_result = get_runtime().block_on(client.query(&read_query));
        assert_result_err(&read_result);
        match read_result {
            Err(Error::AuthorizationError) => {}
            _ => panic!(format!(
                "Should be an AuthorizationError: {}",
                read_result.unwrap()
            )),
        }
    });
}

#[test]
/// INTEGRATION TEST
///
/// This integration tests that writing data and retrieving the data again is working
fn test_write_and_read_field() {
<<<<<<< HEAD
    run_influx_integration_test("test_write_and_read_field", |client| {
        let write_query = Timestamp::HOURS(11)
            .into_query("weather".to_string())
            .add_field("temperature", 82);
        let write_result = get_runtime().block_on(client.query(&write_query));
        assert_result_ok(&write_result);

        let read_query = Query::raw_read_query("SELECT * FROM weather");
        let read_result = get_runtime().block_on(client.query(&read_query));
        assert_result_ok(&read_result);
        assert!(
            !read_result.unwrap().contains("error"),
            "Data contained a database error"
        );
    });
=======
    let test_name = "test_write_field";
    create_db(test_name).expect("could not setup db");
    let _run_on_drop = RunOnDrop {
        closure: Box::new(|| {
            delete_db("test_write_field").expect("could not clean up db");
        }),
    };

    let client = create_client(test_name);
    let write_query = Timestamp::Hours(11)
        .into_query("weather".to_string())
        .add_field("temperature", 82);
    let write_result = get_runtime().block_on(client.query(&write_query));
    assert_result_ok(&write_result);

    let read_query = Query::raw_read_query("SELECT * FROM weather");
    let read_result = get_runtime().block_on(client.query(&read_query));
    assert_result_ok(&read_result);
    assert!(
        !read_result.unwrap().contains("error"),
        "Data contained a database error"
    );

    delete_db(test_name).expect("could not clean up db");
}

#[test]
#[cfg(feature = "use-serde")]
/// INTEGRATION TEST
///
/// This integration tests that writing data and retrieving the data again is working
fn test_write_and_read_option() {
    use serde::Deserialize;
    let test_name = "test_write_and_read_option";
    create_db(test_name).expect("could not setup db");
    let _run_on_drop = RunOnDrop {
        closure: Box::new(|| {
            delete_db("test_write_and_read_option").expect("could not clean up db");
        }),
    };

    let client = create_client(test_name);
    // Todo: Convert this to derive based insert for easier comparison of structs
    let write_query = Timestamp::Hours(11)
        .into_query("weather".to_string())
        .add_field("temperature", 82)
        .add_field("wind_strength", <Option<u64>>::None);
    let write_result = get_runtime().block_on(client.query(&write_query));
    assert_result_ok(&write_result);

    #[derive(Deserialize, Debug, PartialEq)]
    struct Weather {
        time: String,
        temperature: i32,
        wind_strength: Option<u64>,
    }

    let query = Query::raw_read_query("SELECT time, temperature, wind_strength FROM weather");
    let future = client
        .json_query(query)
        .and_then(|mut db_result| db_result.deserialize_next::<Weather>());
    let result = get_runtime().block_on(future);
    assert_result_ok(&result);

    assert_eq!(
        result.unwrap().series[0].values[0],
        Weather {
            time: "1970-01-01T11:00:00Z".to_string(),
            temperature: 82,
            wind_strength: None,
        }
    );
    delete_db(test_name).expect("could not clean up db");
>>>>>>> c642cad1
}

#[test]
#[cfg(feature = "use-serde")]
/// INTEGRATION TEST
///
/// This test case tests whether JSON can be decoded from a InfluxDB response and whether that JSON
/// is equal to the data which was written to the database
fn test_json_query() {
<<<<<<< HEAD
    run_influx_integration_test_authed("test_json_query", |client| {
        use serde::Deserialize;
        let write_query = Timestamp::HOURS(11)
            .into_query("weather".to_string())
            .add_field("temperature", 82);
        let write_result = get_runtime().block_on(client.query(&write_query));
        assert_result_ok(&write_result);

        #[derive(Deserialize, Debug, PartialEq)]
        struct Weather {
            time: String,
            temperature: i32,
=======
    use serde::Deserialize;

    let test_name = "test_json_query";
    create_db(test_name).expect("could not setup db");
    let _run_on_drop = RunOnDrop {
        closure: Box::new(|| {
            delete_db("test_json_query").expect("could not clean up db");
        }),
    };

    let client = create_client(test_name);

    let write_query = Timestamp::Hours(11)
        .into_query("weather".to_string())
        .add_field("temperature", 82);
    let write_result = get_runtime().block_on(client.query(&write_query));
    assert_result_ok(&write_result);

    #[derive(Deserialize, Debug, PartialEq)]
    struct Weather {
        time: String,
        temperature: i32,
    }

    let query = Query::raw_read_query("SELECT * FROM weather");
    let future = client
        .json_query(query)
        .and_then(|mut db_result| db_result.deserialize_next::<Weather>());
    let result = get_runtime().block_on(future);
    assert_result_ok(&result);

    assert_eq!(
        result.unwrap().series[0].values[0],
        Weather {
            time: "1970-01-01T11:00:00Z".to_string(),
            temperature: 82
>>>>>>> c642cad1
        }

        let query = Query::raw_read_query("SELECT * FROM weather");
        let future = client
            .json_query(query)
            .and_then(|mut db_result| db_result.deserialize_next::<Weather>());
        let result = get_runtime().block_on(future);
        assert_result_ok(&result);

        assert_eq!(
            result.unwrap().series[0].values[0],
            Weather {
                time: "1970-01-01T11:00:00Z".to_string(),
                temperature: 82
            }
        );
    });
}

#[test]
#[cfg(feature = "use-serde")]
/// INTEGRATION TEST
///
/// This test case tests whether JSON can be decoded from a InfluxDB response and wether that JSON
/// is equal to the data which was written to the database
fn test_json_query_vec() {
<<<<<<< HEAD
    run_influx_integration_test_authed("test_json_query_vec", |client| {
        use serde::Deserialize;
        let client = create_client(test_name);
        let write_query1 = Timestamp::HOURS(11)
            .into_query("temperature_vec".to_string())
            .add_field("temperature", 16);
        let write_query2 = Timestamp::HOURS(12)
            .into_query("temperature_vec".to_string())
            .add_field("temperature", 17);
        let write_query3 = Timestamp::HOURS(13)
            .into_query("temperature_vec".to_string())
            .add_field("temperature", 18);

        let _write_result = get_runtime().block_on(client.query(&write_query1));
        let _write_result2 = get_runtime().block_on(client.query(&write_query2));
        let _write_result2 = get_runtime().block_on(client.query(&write_query3));

        #[derive(Deserialize, Debug, PartialEq)]
        struct Weather {
            time: String,
            temperature: i32,
        }
=======
    use serde::Deserialize;

    let test_name = "test_json_query_vec";
    create_db(test_name).expect("could not setup db");
    let _run_on_drop = RunOnDrop {
        closure: Box::new(|| {
            delete_db("test_json_query_vec").expect("could not clean up db");
        }),
    };

    let client = create_client(test_name);
    let write_query1 = Timestamp::Hours(11)
        .into_query("temperature_vec".to_string())
        .add_field("temperature", 16);
    let write_query2 = Timestamp::Hours(12)
        .into_query("temperature_vec".to_string())
        .add_field("temperature", 17);
    let write_query3 = Timestamp::Hours(13)
        .into_query("temperature_vec".to_string())
        .add_field("temperature", 18);

    let _write_result = get_runtime().block_on(client.query(&write_query1));
    let _write_result2 = get_runtime().block_on(client.query(&write_query2));
    let _write_result2 = get_runtime().block_on(client.query(&write_query3));

    #[derive(Deserialize, Debug, PartialEq)]
    struct Weather {
        time: String,
        temperature: i32,
    }

    let query = Query::raw_read_query("SELECT * FROM temperature_vec");
    let future = client
        .json_query(query)
        .and_then(|mut db_result| db_result.deserialize_next::<Weather>());
    let result = get_runtime().block_on(future);
    assert_result_ok(&result);
    assert_eq!(result.unwrap().series[0].values.len(), 3);
>>>>>>> c642cad1

        let query = Query::raw_read_query("SELECT * FROM temperature_vec");
        let future = client
            .json_query(query)
            .and_then(|mut db_result| db_result.deserialize_next::<Weather>());
        let result = get_runtime().block_on(future);
        assert_result_ok(&result);
        assert_eq!(result.unwrap().series[0].values.len(), 3);
    });
}

#[test]
#[cfg(feature = "use-serde")]
/// INTEGRATION TEST
///
/// This integration test tests whether using the wrong query method fails building the query
fn test_serde_multi_query() {
<<<<<<< HEAD
    run_influx_integration_test_authed("test_serde_multi_query", |client| {
        use serde::Deserialize;
=======
    use serde::Deserialize;

    let test_name = "test_serde_multi_query";
    create_db(test_name).expect("could not setup db");
    let _run_on_drop = RunOnDrop {
        closure: Box::new(|| {
            delete_db("test_serde_multi_query").expect("could not clean up db");
        }),
    };

    #[derive(Deserialize, Debug, PartialEq)]
    struct Temperature {
        time: String,
        temperature: i32,
    }

    #[derive(Deserialize, Debug, PartialEq)]
    struct Humidity {
        time: String,
        humidity: i32,
    }

    let client = create_client(test_name);
    let write_query = Timestamp::Hours(11)
        .into_query("temperature".to_string())
        .add_field("temperature", 16);
    let write_query2 = Timestamp::Hours(11)
        .into_query("humidity".to_string())
        .add_field("humidity", 69);

    let write_result = get_runtime().block_on(client.query(&write_query));
    let write_result2 = get_runtime().block_on(client.query(&write_query2));
    assert_result_ok(&write_result);
    assert_result_ok(&write_result2);
>>>>>>> c642cad1

        #[derive(Deserialize, Debug, PartialEq)]
        struct Temperature {
            time: String,
            temperature: i32,
        }

        #[derive(Deserialize, Debug, PartialEq)]
        struct Humidity {
            time: String,
            humidity: i32,
        }
        let client = create_client(test_name);
        let write_query = Timestamp::HOURS(11)
            .into_query("temperature".to_string())
            .add_field("temperature", 16);
        let write_query2 = Timestamp::HOURS(11)
            .into_query("humidity".to_string())
            .add_field("humidity", 69);

        let write_result = get_runtime().block_on(client.query(&write_query));
        let write_result2 = get_runtime().block_on(client.query(&write_query2));
        assert_result_ok(&write_result);
        assert_result_ok(&write_result2);

        let future = client
            .json_query(
                Query::raw_read_query("SELECT * FROM temperature")
                    .add_query("SELECT * FROM humidity"),
            )
            .and_then(|mut db_result| {
                let temp = db_result.deserialize_next::<Temperature>();
                let humidity = db_result.deserialize_next::<Humidity>();

                (temp, humidity)
            });
        let result = get_runtime().block_on(future);
        assert_result_ok(&result);

        let (temp, humidity) = result.unwrap();
        assert_eq!(
            temp.series[0].values[0],
            Temperature {
                time: "1970-01-01T11:00:00Z".to_string(),
                temperature: 16
            },
        );
        assert_eq!(
            humidity.series[0].values[0],
            Humidity {
                time: "1970-01-01T11:00:00Z".to_string(),
                humidity: 69
            }
        );
    });
}

#[test]
#[cfg(feature = "use-serde")]
/// INTEGRATION TEST
///
/// This integration test tests whether using the wrong query method fails building the query
fn test_wrong_query_errors() {
<<<<<<< HEAD
    run_influx_integration_test_authed("test_name", |client| {
        let future = client.json_query(Query::raw_read_query("CREATE DATABASE this_should_fail"));
        let result = get_runtime().block_on(future);
        assert!(
            result.is_err(),
            "Should only build SELECT and SHOW queries."
        );
    });
=======
    let client = create_client("test_name");
    let future = client.json_query(Query::raw_read_query("CREATE DATABASE this_should_fail"));
    let result = get_runtime().block_on(future);
    assert!(
        result.is_err(),
        "Should only build SELECT and SHOW queries."
    );
}

#[cfg(feature = "derive")]
#[derive(InfluxDbWriteable)]
struct Humidity {
    time: Timestamp,
    humidity: i32,
}

#[cfg(feature = "derive")]
#[test]
fn test_derive_simple_write() {
    let test_name = "test_derive_simple_write";
    create_db(test_name).expect("could not setup db");
    let _run_on_drop = RunOnDrop {
        closure: Box::new(|| {
            delete_db("test_derive_simple_write").expect("could not clean up db");
        }),
    };

    let humidity = Humidity {
        time: Timestamp::Now,
        humidity: 30,
    };
    let query = humidity.into_query("humidity".to_string());
    let client = create_client(test_name);
    let future = client.query(&query);
    let result = get_runtime().block_on(future);
    assert!(result.is_ok(), "unable to insert into db");
>>>>>>> c642cad1
}<|MERGE_RESOLUTION|>--- conflicted
+++ resolved
@@ -51,11 +51,10 @@
 ///
 /// This test case tests the Authentication
 fn test_authed_write_and_read() {
-<<<<<<< HEAD
     run_influx_integration_test_authed("test_authed_write_and_read", |_| {
         let client = Client::new("http://localhost:9086", "test_authed_write_and_read")
             .with_auth("admin", "password");
-        let write_query = Timestamp::HOURS(11)
+        let write_query = Timestamp::Hours(11)
             .into_query("weather".to_string())
             .add_field("temperature", 82);
         let write_result = get_runtime().block_on(client.query(&write_query));
@@ -69,41 +68,6 @@
             "Data contained a database error"
         );
     });
-=======
-    let test_name = "test_authed_write_and_read";
-    let client = Client::new("http://localhost:9086", test_name).with_auth("admin", "password");
-    let query = format!("CREATE DATABASE {}", test_name);
-    get_runtime()
-        .block_on(client.query(&Query::raw_read_query(query)))
-        .expect("could not setup db");
-
-    let _run_on_drop = RunOnDrop {
-        closure: Box::new(|| {
-            let test_name = "test_authed_write_and_read";
-            let client =
-                Client::new("http://localhost:9086", test_name).with_auth("admin", "password");
-            let query = format!("DROP DATABASE {}", test_name);
-            get_runtime()
-                .block_on(client.query(&Query::raw_read_query(query)))
-                .expect("could not clean up db");
-        }),
-    };
-
-    let client = Client::new("http://localhost:9086", test_name).with_auth("admin", "password");
-    let write_query = Timestamp::Hours(11)
-        .into_query("weather".to_string())
-        .add_field("temperature", 82);
-    let write_result = get_runtime().block_on(client.query(&write_query));
-    assert_result_ok(&write_result);
-
-    let read_query = Query::raw_read_query("SELECT * FROM weather");
-    let read_result = get_runtime().block_on(client.query(&read_query));
-    assert_result_ok(&read_result);
-    assert!(
-        !read_result.unwrap().contains("error"),
-        "Data contained a database error"
-    );
->>>>>>> c642cad1
 }
 
 #[test]
@@ -111,11 +75,10 @@
 ///
 /// This test case tests the Authentication with wrong credentials
 fn test_wrong_authed_write_and_read() {
-<<<<<<< HEAD
     run_influx_integration_test("test_wrong_authed_write_and_read", |_| {
         let client =
             Client::new("http://localhost:9086", "test").with_auth("wrong_user", "password");
-        let write_query = Timestamp::HOURS(11)
+        let write_query = Timestamp::Hours(11)
             .into_query("weather".to_string())
             .add_field("temperature", 82);
         let write_result = get_runtime().block_on(client.query(&write_query));
@@ -127,65 +90,6 @@
             )),
         }
     });
-=======
-    let test_name = "test_wrong_authed_write_and_read";
-    let client = Client::new("http://localhost:9086", test_name).with_auth("admin", "password");
-    let query = format!("CREATE DATABASE {}", test_name);
-    get_runtime()
-        .block_on(client.query(&Query::raw_read_query(query)))
-        .expect("could not setup db");
-
-    let _run_on_drop = RunOnDrop {
-        closure: Box::new(|| {
-            let test_name = "test_wrong_authed_write_and_read";
-            let client =
-                Client::new("http://localhost:9086", test_name).with_auth("admin", "password");
-            let query = format!("DROP DATABASE {}", test_name);
-            get_runtime()
-                .block_on(client.query(&Query::raw_read_query(query)))
-                .expect("could not clean up db");
-        }),
-    };
-
-    let client =
-        Client::new("http://localhost:9086", test_name).with_auth("wrong_user", "password");
-    let write_query = Timestamp::Hours(11)
-        .into_query("weather".to_string())
-        .add_field("temperature", 82);
-    let write_result = get_runtime().block_on(client.query(&write_query));
-    assert_result_err(&write_result);
-    match write_result {
-        Err(Error::AuthorizationError) => {}
-        _ => panic!(format!(
-            "Should be an AuthorizationError: {}",
-            write_result.unwrap_err()
-        )),
-    }
-
-    let read_query = Query::raw_read_query("SELECT * FROM weather");
-    let read_result = get_runtime().block_on(client.query(&read_query));
-    assert_result_err(&read_result);
-    match read_result {
-        Err(Error::AuthorizationError) => {}
-        _ => panic!(format!(
-            "Should be an AuthorizationError: {}",
-            read_result.unwrap_err()
-        )),
-    }
-
-    let client =
-        Client::new("http://localhost:9086", test_name).with_auth("nopriv_user", "password");
-    let read_query = Query::raw_read_query("SELECT * FROM weather");
-    let read_result = get_runtime().block_on(client.query(&read_query));
-    assert_result_err(&read_result);
-    match read_result {
-        Err(Error::AuthenticationError) => {}
-        _ => panic!(format!(
-            "Should be an AuthenticationError: {}",
-            read_result.unwrap_err()
-        )),
-    }
->>>>>>> c642cad1
 }
 
 #[test]
@@ -193,10 +97,9 @@
 ///
 /// This test case tests the Authentication with a client that does not send authentication
 fn test_non_authed_write_and_read() {
-<<<<<<< HEAD
     run_influx_integration_test("test_non_authed_write_and_read", |_| {
         let client = Client::new("http://localhost:9086", "test_non_authed_write_and_read");
-        let write_query = Timestamp::HOURS(11)
+        let write_query = Timestamp::Hours(11)
             .into_query("weather".to_string())
             .add_field("temperature", 82);
         let write_result = get_runtime().block_on(client.query(&write_query));
@@ -208,39 +111,6 @@
                 write_result.unwrap()
             )),
         }
-=======
-    let test_name = "test_non_authed_write_and_read";
-    let client = Client::new("http://localhost:9086", test_name).with_auth("admin", "password");
-    let query = format!("CREATE DATABASE {}", test_name);
-    get_runtime()
-        .block_on(client.query(&Query::raw_read_query(query)))
-        .expect("could not setup db");
-
-    let _run_on_drop = RunOnDrop {
-        closure: Box::new(|| {
-            let test_name = "test_non_authed_write_and_read";
-            let client =
-                Client::new("http://localhost:9086", test_name).with_auth("admin", "password");
-            let query = format!("DROP DATABASE {}", test_name);
-            get_runtime()
-                .block_on(client.query(&Query::raw_read_query(query)))
-                .expect("could not clean up db");
-        }),
-    };
-    let non_authed_client = Client::new("http://localhost:9086", test_name);
-    let write_query = Timestamp::Hours(11)
-        .into_query("weather".to_string())
-        .add_field("temperature", 82);
-    let write_result = get_runtime().block_on(non_authed_client.query(&write_query));
-    assert_result_err(&write_result);
-    match write_result {
-        Err(Error::AuthorizationError) => {}
-        _ => panic!(format!(
-            "Should be an AuthorizationError: {}",
-            write_result.unwrap_err()
-        )),
-    }
->>>>>>> c642cad1
 
         let read_query = Query::raw_read_query("SELECT * FROM weather");
         let read_result = get_runtime().block_on(client.query(&read_query));
@@ -260,9 +130,8 @@
 ///
 /// This integration tests that writing data and retrieving the data again is working
 fn test_write_and_read_field() {
-<<<<<<< HEAD
     run_influx_integration_test("test_write_and_read_field", |client| {
-        let write_query = Timestamp::HOURS(11)
+        let write_query = Timestamp::Hours(11)
             .into_query("weather".to_string())
             .add_field("temperature", 82);
         let write_result = get_runtime().block_on(client.query(&write_query));
@@ -276,31 +145,6 @@
             "Data contained a database error"
         );
     });
-=======
-    let test_name = "test_write_field";
-    create_db(test_name).expect("could not setup db");
-    let _run_on_drop = RunOnDrop {
-        closure: Box::new(|| {
-            delete_db("test_write_field").expect("could not clean up db");
-        }),
-    };
-
-    let client = create_client(test_name);
-    let write_query = Timestamp::Hours(11)
-        .into_query("weather".to_string())
-        .add_field("temperature", 82);
-    let write_result = get_runtime().block_on(client.query(&write_query));
-    assert_result_ok(&write_result);
-
-    let read_query = Query::raw_read_query("SELECT * FROM weather");
-    let read_result = get_runtime().block_on(client.query(&read_query));
-    assert_result_ok(&read_result);
-    assert!(
-        !read_result.unwrap().contains("error"),
-        "Data contained a database error"
-    );
-
-    delete_db(test_name).expect("could not clean up db");
 }
 
 #[test]
@@ -309,48 +153,38 @@
 ///
 /// This integration tests that writing data and retrieving the data again is working
 fn test_write_and_read_option() {
-    use serde::Deserialize;
-    let test_name = "test_write_and_read_option";
-    create_db(test_name).expect("could not setup db");
-    let _run_on_drop = RunOnDrop {
-        closure: Box::new(|| {
-            delete_db("test_write_and_read_option").expect("could not clean up db");
-        }),
-    };
-
-    let client = create_client(test_name);
-    // Todo: Convert this to derive based insert for easier comparison of structs
-    let write_query = Timestamp::Hours(11)
-        .into_query("weather".to_string())
-        .add_field("temperature", 82)
-        .add_field("wind_strength", <Option<u64>>::None);
-    let write_result = get_runtime().block_on(client.query(&write_query));
-    assert_result_ok(&write_result);
-
-    #[derive(Deserialize, Debug, PartialEq)]
-    struct Weather {
-        time: String,
-        temperature: i32,
-        wind_strength: Option<u64>,
-    }
-
-    let query = Query::raw_read_query("SELECT time, temperature, wind_strength FROM weather");
-    let future = client
-        .json_query(query)
-        .and_then(|mut db_result| db_result.deserialize_next::<Weather>());
-    let result = get_runtime().block_on(future);
-    assert_result_ok(&result);
-
-    assert_eq!(
-        result.unwrap().series[0].values[0],
-        Weather {
-            time: "1970-01-01T11:00:00Z".to_string(),
-            temperature: 82,
-            wind_strength: None,
-        }
-    );
-    delete_db(test_name).expect("could not clean up db");
->>>>>>> c642cad1
+    run_influx_integration_test("test_write_and_read_option", |client| {
+        use serde::Deserialize;
+        let write_query = Timestamp::Hours(11)
+            .into_query("weather".to_string())
+            .add_field("temperature", 82)
+            .add_field("wind_strength", <Option<u64>>::None);
+        let write_result = get_runtime().block_on(client.query(&write_query));
+        assert_result_ok(&write_result);
+
+        #[derive(Deserialize, Debug, PartialEq)]
+        struct Weather {
+            time: String,
+            temperature: i32,
+            wind_strength: Option<u64>,
+        }
+
+        let query = Query::raw_read_query("SELECT time, temperature, wind_strength FROM weather");
+        let future = client
+            .json_query(query)
+            .and_then(|mut db_result| db_result.deserialize_next::<Weather>());
+        let result = get_runtime().block_on(future);
+        assert_result_ok(&result);
+
+        assert_eq!(
+            result.unwrap().series[0].values[0],
+            Weather {
+                time: "1970-01-01T11:00:00Z".to_string(),
+                temperature: 82,
+                wind_strength: None,
+            }
+        );
+    });
 }
 
 #[test]
@@ -360,10 +194,9 @@
 /// This test case tests whether JSON can be decoded from a InfluxDB response and whether that JSON
 /// is equal to the data which was written to the database
 fn test_json_query() {
-<<<<<<< HEAD
     run_influx_integration_test_authed("test_json_query", |client| {
         use serde::Deserialize;
-        let write_query = Timestamp::HOURS(11)
+        let write_query = Timestamp::Hours(11)
             .into_query("weather".to_string())
             .add_field("temperature", 82);
         let write_result = get_runtime().block_on(client.query(&write_query));
@@ -373,44 +206,6 @@
         struct Weather {
             time: String,
             temperature: i32,
-=======
-    use serde::Deserialize;
-
-    let test_name = "test_json_query";
-    create_db(test_name).expect("could not setup db");
-    let _run_on_drop = RunOnDrop {
-        closure: Box::new(|| {
-            delete_db("test_json_query").expect("could not clean up db");
-        }),
-    };
-
-    let client = create_client(test_name);
-
-    let write_query = Timestamp::Hours(11)
-        .into_query("weather".to_string())
-        .add_field("temperature", 82);
-    let write_result = get_runtime().block_on(client.query(&write_query));
-    assert_result_ok(&write_result);
-
-    #[derive(Deserialize, Debug, PartialEq)]
-    struct Weather {
-        time: String,
-        temperature: i32,
-    }
-
-    let query = Query::raw_read_query("SELECT * FROM weather");
-    let future = client
-        .json_query(query)
-        .and_then(|mut db_result| db_result.deserialize_next::<Weather>());
-    let result = get_runtime().block_on(future);
-    assert_result_ok(&result);
-
-    assert_eq!(
-        result.unwrap().series[0].values[0],
-        Weather {
-            time: "1970-01-01T11:00:00Z".to_string(),
-            temperature: 82
->>>>>>> c642cad1
         }
 
         let query = Query::raw_read_query("SELECT * FROM weather");
@@ -437,17 +232,16 @@
 /// This test case tests whether JSON can be decoded from a InfluxDB response and wether that JSON
 /// is equal to the data which was written to the database
 fn test_json_query_vec() {
-<<<<<<< HEAD
     run_influx_integration_test_authed("test_json_query_vec", |client| {
         use serde::Deserialize;
         let client = create_client(test_name);
-        let write_query1 = Timestamp::HOURS(11)
+        let write_query1 = Timestamp::Hours(11)
             .into_query("temperature_vec".to_string())
             .add_field("temperature", 16);
-        let write_query2 = Timestamp::HOURS(12)
+        let write_query2 = Timestamp::Hours(12)
             .into_query("temperature_vec".to_string())
             .add_field("temperature", 17);
-        let write_query3 = Timestamp::HOURS(13)
+        let write_query3 = Timestamp::Hours(13)
             .into_query("temperature_vec".to_string())
             .add_field("temperature", 18);
 
@@ -460,46 +254,6 @@
             time: String,
             temperature: i32,
         }
-=======
-    use serde::Deserialize;
-
-    let test_name = "test_json_query_vec";
-    create_db(test_name).expect("could not setup db");
-    let _run_on_drop = RunOnDrop {
-        closure: Box::new(|| {
-            delete_db("test_json_query_vec").expect("could not clean up db");
-        }),
-    };
-
-    let client = create_client(test_name);
-    let write_query1 = Timestamp::Hours(11)
-        .into_query("temperature_vec".to_string())
-        .add_field("temperature", 16);
-    let write_query2 = Timestamp::Hours(12)
-        .into_query("temperature_vec".to_string())
-        .add_field("temperature", 17);
-    let write_query3 = Timestamp::Hours(13)
-        .into_query("temperature_vec".to_string())
-        .add_field("temperature", 18);
-
-    let _write_result = get_runtime().block_on(client.query(&write_query1));
-    let _write_result2 = get_runtime().block_on(client.query(&write_query2));
-    let _write_result2 = get_runtime().block_on(client.query(&write_query3));
-
-    #[derive(Deserialize, Debug, PartialEq)]
-    struct Weather {
-        time: String,
-        temperature: i32,
-    }
-
-    let query = Query::raw_read_query("SELECT * FROM temperature_vec");
-    let future = client
-        .json_query(query)
-        .and_then(|mut db_result| db_result.deserialize_next::<Weather>());
-    let result = get_runtime().block_on(future);
-    assert_result_ok(&result);
-    assert_eq!(result.unwrap().series[0].values.len(), 3);
->>>>>>> c642cad1
 
         let query = Query::raw_read_query("SELECT * FROM temperature_vec");
         let future = client
@@ -517,45 +271,8 @@
 ///
 /// This integration test tests whether using the wrong query method fails building the query
 fn test_serde_multi_query() {
-<<<<<<< HEAD
     run_influx_integration_test_authed("test_serde_multi_query", |client| {
         use serde::Deserialize;
-=======
-    use serde::Deserialize;
-
-    let test_name = "test_serde_multi_query";
-    create_db(test_name).expect("could not setup db");
-    let _run_on_drop = RunOnDrop {
-        closure: Box::new(|| {
-            delete_db("test_serde_multi_query").expect("could not clean up db");
-        }),
-    };
-
-    #[derive(Deserialize, Debug, PartialEq)]
-    struct Temperature {
-        time: String,
-        temperature: i32,
-    }
-
-    #[derive(Deserialize, Debug, PartialEq)]
-    struct Humidity {
-        time: String,
-        humidity: i32,
-    }
-
-    let client = create_client(test_name);
-    let write_query = Timestamp::Hours(11)
-        .into_query("temperature".to_string())
-        .add_field("temperature", 16);
-    let write_query2 = Timestamp::Hours(11)
-        .into_query("humidity".to_string())
-        .add_field("humidity", 69);
-
-    let write_result = get_runtime().block_on(client.query(&write_query));
-    let write_result2 = get_runtime().block_on(client.query(&write_query2));
-    assert_result_ok(&write_result);
-    assert_result_ok(&write_result2);
->>>>>>> c642cad1
 
         #[derive(Deserialize, Debug, PartialEq)]
         struct Temperature {
@@ -569,10 +286,10 @@
             humidity: i32,
         }
         let client = create_client(test_name);
-        let write_query = Timestamp::HOURS(11)
+        let write_query = Timestamp::Hours(11)
             .into_query("temperature".to_string())
             .add_field("temperature", 16);
-        let write_query2 = Timestamp::HOURS(11)
+        let write_query2 = Timestamp::Hours(11)
             .into_query("humidity".to_string())
             .add_field("humidity", 69);
 
@@ -619,7 +336,6 @@
 ///
 /// This integration test tests whether using the wrong query method fails building the query
 fn test_wrong_query_errors() {
-<<<<<<< HEAD
     run_influx_integration_test_authed("test_name", |client| {
         let future = client.json_query(Query::raw_read_query("CREATE DATABASE this_should_fail"));
         let result = get_runtime().block_on(future);
@@ -628,14 +344,6 @@
             "Should only build SELECT and SHOW queries."
         );
     });
-=======
-    let client = create_client("test_name");
-    let future = client.json_query(Query::raw_read_query("CREATE DATABASE this_should_fail"));
-    let result = get_runtime().block_on(future);
-    assert!(
-        result.is_err(),
-        "Should only build SELECT and SHOW queries."
-    );
 }
 
 #[cfg(feature = "derive")]
@@ -665,5 +373,4 @@
     let future = client.query(&query);
     let result = get_runtime().block_on(future);
     assert!(result.is_ok(), "unable to insert into db");
->>>>>>> c642cad1
 }